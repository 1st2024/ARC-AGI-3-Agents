--- conflicted
+++ resolved
@@ -236,523 +236,4 @@
         # overwrite append_frame to not double record
         self.frames.append(frame)
         if frame.guid:
-<<<<<<< HEAD
-            self.guid = frame.guid
-=======
-            self.guid = frame.guid
-
-
-class Random(Agent):
-    """An agent that always selects actions at random."""
-
-    MAX_ACTIONS = 100
-
-    @property
-    def name(self) -> str:
-        return f"{super().name}.{self.MAX_ACTIONS}"
-
-    def is_done(self, frames: list[FrameData], latest_frame: FrameData) -> bool:
-        """Decide if the agent is done playing or not."""
-        return any(
-            [
-                latest_frame.state is GameState.WIN,
-                # uncomment to only let the agent play one time
-                # latest_frame.state is GameState.GAME_OVER,
-            ]
-        )
-
-    def choose_action(
-        self, frames: list[FrameData], latest_frame: FrameData
-    ) -> GameAction:
-        """Choose which action the Agent should take, fill in any arguments, and return it."""
-        if latest_frame.state in [GameState.NOT_PLAYED, GameState.GAME_OVER]:
-            # if game is not started (at init or after GAME_OVER) we need to reset
-            # add a small delay before resetting after GAME_OVER to avoid timeout
-            action = GameAction.RESET
-        else:
-            # else choose a random action that isnt reset
-            action = random.choice([a for a in GameAction if a is not GameAction.RESET])
-        if action.is_simple():
-            action.set_data({"game_id": self.game_id})
-            action.reasoning = f"RNG told me to pick {action.value}"
-        elif action.is_complex():
-            action.set_data(
-                {
-                    "game_id": self.game_id,
-                    "x": random.randint(0, 63),
-                    "y": random.randint(0, 63),
-                }
-            )
-            action.reasoning = {
-                "desired_action": f"{action.value}",
-                "my_reason": "RNG said so!",
-            }
-        return action
-
-
-class LLM(Agent):
-    """An agent that uses a base LLM model to play games."""
-
-    MAX_ACTIONS: int = 1000
-    DO_OBSERVATION: bool = True
-    REASONING_EFFORT: Optional[str] = None
-    MODEL_REQUIRES_TOOLS: bool = False
-
-    MESSAGE_LIMIT: int = 10
-    MODEL: str = "gpt-4o-mini"
-    messages: list[dict[str, Any]]
-    token_counter: int
-
-    _latest_tool_call_id: str = "call_12345"
-
-    def __init__(self, *args: Any, **kwargs: Any) -> None:
-        super().__init__(*args, **kwargs)
-        self.messages = []
-        self.token_counter = 0
-
-    @property
-    def name(self) -> str:
-        obs = "with-observe" if self.DO_OBSERVATION else "no-observe"
-        name = f"{super().name}.{self.MODEL}.{obs}"
-        if self.REASONING_EFFORT:
-            name += f".{self.REASONING_EFFORT}"
-        return name
-
-    def is_done(self, frames: list[FrameData], latest_frame: FrameData) -> bool:
-        """Decide if the agent is done playing or not."""
-        return any(
-            [
-                latest_frame.state is GameState.WIN,
-                # uncomment below to only let the agent play one time
-                # latest_frame.state is GameState.GAME_OVER,
-            ]
-        )
-
-    def choose_action(
-        self, frames: list[FrameData], latest_frame: FrameData
-    ) -> GameAction:
-        """Choose which action the Agent should take, fill in any arguments, and return it."""
-        import openai
-        from openai import OpenAI as OpenAIClient
-
-        logging.getLogger("openai").setLevel(logging.CRITICAL)
-        logging.getLogger("httpx").setLevel(logging.CRITICAL)
-
-        client = OpenAIClient(api_key=os.environ.get("OPENAI_SECRET_KEY", ""))
-
-        functions = self.build_functions()
-        tools = self.build_tools()
-
-        # if latest_frame.state in [GameState.NOT_PLAYED]:
-        if len(self.messages) == 0:
-            # have to manually trigger the first reset to kick off agent
-            user_prompt = self.build_user_prompt(latest_frame)
-            message0 = {"role": "user", "content": user_prompt}
-            self.push_message(message0)
-            if self.MODEL_REQUIRES_TOOLS:
-                message1 = {
-                    "role": "assistant",
-                    "tool_calls": [
-                        {
-                            "id": self._latest_tool_call_id,
-                            "type": "function",
-                            "function": {
-                                "name": GameAction.RESET.name,
-                                "arguments": json.dumps({}),
-                            },
-                        }
-                    ],
-                }
-            else:
-                message1 = {
-                    "role": "assistant",
-                    "function_call": {"name": "RESET", "arguments": json.dumps({})},  # type: ignore
-                }
-            self.push_message(message1)
-            action = GameAction.RESET
-            action.set_data({"game_id": self.game_id})
-            return action
-
-        # let the agent comment observations before choosing action
-        # on the first turn, this will be in response to RESET action
-        function_name = latest_frame.action_input.id.name
-        function_response = self.build_func_resp_prompt(latest_frame)
-        if self.MODEL_REQUIRES_TOOLS:
-            message2 = {
-                "role": "tool",
-                "tool_call_id": self._latest_tool_call_id,
-                "content": str(function_response),
-            }
-        else:
-            message2 = {
-                "role": "function",
-                "name": function_name,
-                "content": str(function_response),
-            }
-        self.push_message(message2)
-
-        if self.DO_OBSERVATION:
-            logger.info("Sending to Assistant for observation...")
-            try:
-                response = client.chat.completions.create(
-                    model=self.MODEL,
-                    messages=self.messages,
-                    reasoning_effort=self.REASONING_EFFORT,
-                )
-            except openai.BadRequestError as e:
-                logger.info(f"Message dump: {self.messages}")
-                raise e
-            self.track_tokens(
-                response.usage.total_tokens, response.choices[0].message.content
-            )
-            message3 = {
-                "role": "assistant",
-                "content": response.choices[0].message.content,
-            }
-            logger.info(f"Assistant: {response.choices[0].message.content}")
-            self.push_message(message3)
-
-        # now ask for the next action
-        user_prompt = self.build_user_prompt(latest_frame)
-        message4 = {"role": "user", "content": user_prompt}
-        self.push_message(message4)
-
-        name = GameAction.ACTION5.name  # default action if LLM doesnt call one
-        arguments = None
-        message5 = None
-
-        if self.MODEL_REQUIRES_TOOLS:
-            logger.info("Sending to Assistant for action...")
-            try:
-                response = client.chat.completions.create(
-                    model=self.MODEL,
-                    messages=self.messages,
-                    tools=tools,
-                    tool_choice="required",
-                    reasoning_effort=self.REASONING_EFFORT,
-                )
-            except openai.BadRequestError as e:
-                logger.info(f"Message dump: {self.messages}")
-                raise e
-            self.track_tokens(response.usage.total_tokens)
-            message5 = response.choices[0].message
-            logger.debug(f"... got response {message5}")
-            tool_call = message5.tool_calls[0]
-            self._latest_tool_call_id = tool_call.id
-            logger.debug(
-                f"Assistant: {tool_call.function.name} ({tool_call.id}) {tool_call.function.arguments}"
-            )
-            name = tool_call.function.name
-            arguments = tool_call.function.arguments
-
-            # sometimes the model will call multiple tools which isnt allowed
-            extra_tools = message5.tool_calls[1:]
-            for tc in extra_tools:
-                logger.info(
-                    "Error: assistant called more than one action, only using the first."
-                )
-                message_extra = {
-                    "role": "tool",
-                    "tool_call_id": tc.id,
-                    "content": "Error: assistant can only call one action (tool) at a time. default to only the first chosen action.",
-                }
-                self.push_message(message_extra)
-        else:
-            logger.info("Sending to Assistant for action...")
-            try:
-                response = client.chat.completions.create(
-                    model=self.MODEL,
-                    messages=self.messages,
-                    functions=functions,
-                    function_call="auto",
-                    reasoning_effort=self.REASONING_EFFORT,
-                )
-            except openai.BadRequestError as e:
-                logger.info(f"Message dump: {self.messages}")
-                raise e
-            self.track_tokens(response.usage.total_tokens)
-            message5 = response.choices[0].message
-            function_call = message5.function_call
-            logger.debug(f"Assistant: {function_call.name} {function_call.arguments}")
-            name = function_call.name
-            arguments = function_call.arguments
-
-        if message5:
-            self.push_message(message5)
-        action_id = name
-        if arguments:
-            try:
-                data = json.loads(arguments) or {}
-            except Exception as e:
-                data = {}
-                logger.warning(f"JSON parsing error on LLM function response: {e}")
-        else:
-            data = {}
-
-        action = GameAction.from_name(action_id)
-        data["game_id"] = self.game_id
-        action.set_data(data)
-        return action
-
-    def track_tokens(self, tokens: int, message: str = "") -> None:
-        self.token_counter += tokens
-        if hasattr(self, "recorder") and not self.is_playback:
-            self.recorder.record(
-                {
-                    "tokens": tokens,
-                    "total_tokens": self.token_counter,
-                    "assistant": message,
-                }
-            )
-        logger.info(f"Received {tokens} tokens, new total {self.token_counter}")
-        # handle tool to debug messages:
-        # with open("messages.json", "w") as f:
-        #     json.dump(
-        #         [
-        #             msg if isinstance(msg, dict) else msg.model_dump()
-        #             for msg in self.messages
-        #         ],
-        #         f,
-        #         indent=2,
-        #     )
-
-    def push_message(self, message: dict[str, Any]) -> list[dict[str, Any]]:
-        """Push a message onto stack, store up to MESSAGE_LIMIT with FIFO."""
-        self.messages.append(message)
-        if len(self.messages) > self.MESSAGE_LIMIT:
-            self.messages = self.messages[-self.MESSAGE_LIMIT :]
-        if self.MODEL_REQUIRES_TOOLS:
-            # cant clip the message list between tool
-            # and tool_call else llm will error
-            while (
-                self.messages[0].get("role")
-                if isinstance(self.messages[0], dict)
-                else getattr(self.messages[0], "role", None)
-            ) == "tool":
-                self.messages.pop(0)
-        return self.messages
-
-    def build_functions(self) -> list[dict[str, Any]]:
-        """Build JSON function description of game actions for LLM."""
-        empty_params: dict[str, Any] = {
-            "type": "object",
-            "properties": {},
-            "required": [],
-            "additionalProperties": False,
-        }
-        functions: list[dict[str, Any]] = [
-            {
-                "name": GameAction.RESET.name,
-                "description": "Start or restart a game. Must be called first when NOT_PLAYED or after GAME_OVER to play again.",
-                "parameters": empty_params,
-            },
-            {
-                "name": GameAction.ACTION1.name,
-                "description": "Send this simple input action (1, A, Left).",
-                "parameters": empty_params,
-            },
-            {
-                "name": GameAction.ACTION2.name,
-                "description": "Send this simple input action (2, D, Right).",
-                "parameters": empty_params,
-            },
-            {
-                "name": GameAction.ACTION3.name,
-                "description": "Send this simple input action (3, W, Up).",
-                "parameters": empty_params,
-            },
-            {
-                "name": GameAction.ACTION4.name,
-                "description": "Send this simple input action (4, S, Down).",
-                "parameters": empty_params,
-            },
-            {
-                "name": GameAction.ACTION5.name,
-                "description": "Send this simple input action (5, Enter, Spacebar, Delete).",
-                "parameters": empty_params,
-            },
-            {
-                "name": GameAction.ACTION6.name,
-                "description": "Send this complex input action (6, Click, Point).",
-                "parameters": {
-                    "type": "object",
-                    "properties": {
-                        "x": {
-                            "type": "string",
-                            "description": "Coordinate X which must be Int<0,63>",
-                        },
-                        "y": {
-                            "type": "string",
-                            "description": "Coordinate Y which must be Int<0,63>",
-                        },
-                    },
-                    "required": ["x", "y"],
-                    "additionalProperties": False,
-                },
-            },
-        ]
-        return functions
-
-    def build_tools(self) -> list[dict[str, Any]]:
-        """Support models that expect tool_call format."""
-        functions = self.build_functions()
-        tools: list[dict[str, Any]] = []
-        for f in functions:
-            tools.append(
-                {
-                    "type": "function",
-                    "function": {
-                        "name": f["name"],
-                        "description": f["description"],
-                        "parameters": f.get("parameters", {}),
-                        "strict": True,
-                    },
-                }
-            )
-        return tools
-
-    def build_func_resp_prompt(self, latest_frame: FrameData) -> str:
-        return textwrap.dedent(
-            """
-# State:
-{state}
-
-# Score:
-{score}
-
-# Frame:
-{latest_frame}
-
-# TURN:
-Reply with a few sentences of plain-text strategy observation about the frame to inform your next action.
-        """.format(
-                latest_frame=self.pretty_print_3d(latest_frame.frame),
-                score=latest_frame.score,
-                state=latest_frame.state.name,
-            )
-        )
-
-    def build_user_prompt(self, latest_frame: FrameData) -> str:
-        return textwrap.dedent(
-            """
-# CONTEXT:
-You are an agent playing a dynamic game. Your objective is to
-WIN and avoid GAME_OVER while minimizing actions.
-
-One action produces one Frame. One Frame is made of one or more sequential
-Grids. Each Grid is a matrix size INT<0,63> by INT<0,63> filled with
-INT<0,15> values.
-
-# TURN:
-Call exactly one action.
-        """.format()
-        )
-
-    def pretty_print_3d(self, array_3d: list[list[list[Any]]]) -> str:
-        lines = []
-        for i, block in enumerate(array_3d):
-            lines.append(f"Grid {i}:")
-            for row in block:
-                lines.append(f"  {row}")
-            lines.append("")
-        return "\n".join(lines)
-
-    def cleanup(self, *args: Any, **kwargs: Any) -> None:
-        if self._cleanup:
-            if hasattr(self, "recorder") and not self.is_playback:
-                meta = {
-                    "llm_user_prompt": self.build_user_prompt(self.frames[-1]),
-                    "llm_tools": self.build_tools()
-                    if self.MODEL_REQUIRES_TOOLS
-                    else self.build_functions(),
-                    "llm_tool_resp_prompt": self.build_func_resp_prompt(
-                        self.frames[-1]
-                    ),
-                }
-                self.recorder.record(meta)
-        super().cleanup(*args, **kwargs)
-
-
-class ReasoningLLM(LLM, Agent):
-    """For LLMs with reasoning modes."""
-
-    MAX_ACTIONS = 50
-    DO_OBSERVATION = True
-    MODEL_REQUIRES_TOOLS = True
-    REASONING_EFFORT = "high"
-    MODEL = "o3"
-
-
-class FastLLM(LLM, Agent):
-    """Similar to LLM, but skips observations."""
-
-    MAX_ACTIONS = 100
-    DO_OBSERVATION = False
-    MODEL = "gpt-4o-mini"
-
-    def build_user_prompt(self, latest_frame: FrameData) -> str:
-        return textwrap.dedent(
-            """
-# CONTEXT:
-You are an agent playing a dynamic game. Your objective is to
-WIN and avoid GAME_OVER while minimizing actions.
-
-One action produces one Frame. One Frame is made of one or more sequential
-Grids. Each Grid is a matrix size INT<0,63> by INT<0,63> filled with
-INT<0,15> values.
-
-# TURN:
-Call exactly one action.
-        """.format()
-        )
-
-
-class GuidedLLM(LLM, Agent):
-    """Similar to LLM, with explicit human-provided rules in the user prompt to increase success rate."""
-
-    MAX_ACTIONS = 200
-    DO_OBSERVATION = True
-    MODEL = "o3"
-    MODEL_REQUIRES_TOOLS = True
-    MESSAGE_LIMIT = 10
-    REASONING_EFFORT = "high"
-
-    def build_user_prompt(self, latest_frame: FrameData) -> str:
-        return textwrap.dedent(
-            """
-# CONTEXT:
-You are an agent playing a dynamic game. Your objective is to
-WIN and avoid GAME_OVER while minimizing actions.
-
-One action produces one Frame. One Frame is made of one or more sequential
-Grids. Each Grid is a matrix size INT<0,63> by INT<0,63> filled with
-INT<0,15> values.
-
-You are playing a game called LockSmith. Rules and strategy:
-* RESET: start over, ACTION1: move left, ACTION2: move right, ACTION3: move up, ACTION4: move down (ACTION5 and ACTION6 do nothing in this game)
-* you may may one action per turn
-* your goal is find and collect a matching key then touch the exit door
-* 6 levels total, score shows which level, complete all levels to win (grid row 62)
-* start each level with limited energy. you GAME_OVER if you run out (grid row 61)
-* the player is a 4x4 square: [[X,X,X,X],[0,0,0,X],[4,4,4,X],[4,4,4,X]] where X is transparent to the background
-* the grid represents a birds-eye view of the level
-* walls are made of INT<10>, you cannot move through a wall
-* walkable floor area is INT<8>
-* you can refill energy by touching energy pills (a 2x2 of INT<6>)
-* current key is shown in bottom-left of entire grid
-* the exit door is a 4x4 square with INT<11> border
-* to find a new key shape, touch the key rotator, a 4x4 square denoted by INT<9> and INT<4> in the top-left corner of the square
-* to find a new key color, touch the color rotator, a 4x4 square denoted by INT<9> and INT<2> and in the bottom-left corner of the square
-* to rotate more than once, move 1 space away from the rotator and back on
-* continue rotating the shape and color of the key until the key matches the one inside the exit door (scaled down 2X)
-* if the grid does not change after an action, you probably tried to move into a wall
-
-An example of a good strategy observation:
-The player 4x4 made of INT<4> and INT<0> is standing below a wall of INT<10>, so I cannot move up anymore and should
-move left towards the rotator with INT<11>.
-
-# TURN:
-Call exactly one action.
-        """.format()
-        )
->>>>>>> f6666073
+            self.guid = frame.guid